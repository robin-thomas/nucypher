--- conflicted
+++ resolved
@@ -104,12 +104,9 @@
 
 <div id="this-node">
     <h2>{{ this_node.nickname}}</h2>
-<<<<<<< HEAD
+    {{ this_node.nickname_icon }}
     {{ this_node.nickname_icon() }}
     <h4>Domains: {% for domain in domains %}{{ domain }} {% endfor %}</h4>
-=======
-    {{ this_node.nickname_icon }}
->>>>>>> 164d4998
 
     <h3>Fleet State</h3>
     <div class="state">
